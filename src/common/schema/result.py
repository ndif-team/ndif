--- conflicted
+++ resolved
@@ -1,12 +1,6 @@
 from typing import ClassVar
 from pydantic import ConfigDict
 from .mixins import ObjectStorageMixin
-<<<<<<< HEAD
-=======
-from ..providers.objectstore import ObjectStoreProvider
-
-
->>>>>>> f1626008
 class BackendResultModel(ObjectStorageMixin):
     model_config = ConfigDict(
         extra="allow",
@@ -19,9 +13,3 @@
 
     _folder_name: ClassVar[str] = "results"
     _file_extension: ClassVar[str] = "pt"
-<<<<<<< HEAD
-=======
-
-    def url(self) -> str:
-        return self._url(ObjectStoreProvider.object_store)
->>>>>>> f1626008

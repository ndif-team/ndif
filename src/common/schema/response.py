--- conflicted
+++ resolved
@@ -51,20 +51,10 @@
             fn("blocking_response", data=(self.session_id, self.pickle()))
         else:
             if self.callback != '':
-<<<<<<< HEAD
-                if is_email(self.callback):
-                    if MailgunProvider.connected():
-                        MailgunProvider.send_email(self.callback, f"NDIF Update For Job ID: {self.id}", self.model_dump_json(exclude_none=True, exclude_unset=True, exclude_defaults=True, exclude=["value"]))
-                else:
-                    callback_url = f"{self.callback}?status={self.status.value}&id={self.id}"
-                    requests.get(callback_url)
-            self.save(ObjectStoreProvider.object_store)
-=======
                 callback_url = f"{self.callback}?status={self.status.value}&id={self.id}"
                 requests.get(callback_url)
                 
             self.save(object_store)
->>>>>>> f61aba28
 
         return self
 

--- conflicted
+++ resolved
@@ -41,17 +41,12 @@
 
     id: str
 
-<<<<<<< HEAD
     _folder_name: ClassVar[str] = "default"
-=======
-    _bucket_name: ClassVar[str] = "default"
->>>>>>> f1626008
     _file_extension: ClassVar[str] = "json"
     _size: int = PrivateAttr(default=0)
 
     @classmethod
     def object_name(cls, id: str):
-<<<<<<< HEAD
         return f"{cls._folder_name}/{id}.{cls._file_extension}"
 
     def url(self) -> str:
@@ -71,24 +66,6 @@
 
         client = ObjectStoreProvider.object_store
 
-=======
-        return f"{cls._bucket_name}/{id}.{cls._file_extension}"
-
-    def _url(self, client: boto3.client) -> str:
-        return client.generate_presigned_url(
-            "get_object",
-            Params={"Bucket": "prod-ndif-results", "Key": self.object_name(self.id)},
-            ExpiresIn=3600 * 2,
-        )
-
-    def _save(
-        self,
-        client: boto3.client,
-        data: BytesIO,
-        content_type: str,
-        bucket_name: str = None,
-    ) -> None:
->>>>>>> f1626008
         object_name = self.object_name(self.id)
 
         data.seek(0)
@@ -114,13 +91,9 @@
 
         object_name = cls.object_name(id)
 
-<<<<<<< HEAD
         response = client.get_object(
             Bucket=ObjectStoreProvider.object_store_bucket, Key=object_name
         )
-=======
-        response = client.get_object(Bucket="prod-ndif-results", Key=object_name)
->>>>>>> f1626008
 
         if stream:
             return response["Body"], response["ContentLength"]
@@ -141,25 +114,14 @@
 
         self._size = data.getbuffer().nbytes
 
-<<<<<<< HEAD
         self._save(data, content_type)
-=======
-        self._save(client, data, content_type)
->>>>>>> f1626008
 
         return self
 
     @classmethod
-<<<<<<< HEAD
     def load(cls, id: str, stream: bool = False) -> Union[StreamingBody, Self]:
 
         object_data = cls._load(id, stream=stream)
-=======
-    def load(
-        cls, client: boto3.client, id: str, stream: bool = False
-    ) -> Union[StreamingBody, Self]:
-        object_data = cls._load(client, id, stream=stream)
->>>>>>> f1626008
 
         if stream:
             return object_data

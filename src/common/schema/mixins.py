--- conflicted
+++ resolved
@@ -41,10 +41,6 @@
             Deletes the object from S3 storage.
     """
     id: str
-<<<<<<< HEAD
-    size: int | None = None
-=======
->>>>>>> 3f5c439b
     
     _bucket_name: ClassVar[str] = "default"
     _file_extension: ClassVar[str] = "json"

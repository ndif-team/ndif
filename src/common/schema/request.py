from __future__ import annotations

import logging
import uuid
from typing import ClassVar, Coroutine, Optional, Union

import ray
from fastapi import Request
from pydantic import ConfigDict
from typing_extensions import Self

from nnsight import NNsight
from nnsight.schema.request import RequestModel
from nnsight.schema.response import ResponseModel

from ..types import API_KEY, MODEL_KEY, REQUEST_ID, SESSION_ID
from .mixins import ObjectStorageMixin
from .response import BackendResponseModel


class BackendRequestModel(ObjectStorageMixin):
    """

    Attributes:
        - model_config: model configuration.
        - graph (Union[bytes, ray.ObjectRef]): intervention graph object, could be in multiple forms.
        - model_key (str): model key name.
        - session_id (Optional[str]): connection session id.
        - format (str): format of the request body.
        - zlib (bool): is the request body compressed.
        - id (str): request id.
        - received (datetime.datetime): time of the request being received.
        - api_key (str): api key associated with this request.
        - _bucket_name (str): request result bucket storage name.
        - _file_extension (str): file extension.
    """

    model_config = ConfigDict(arbitrary_types_allowed=True, protected_namespaces=())

    _folder_name: ClassVar[str] = "requests"
    _file_extension: ClassVar[str] = "pickle"

    last_status: Optional[ResponseModel.JobStatus] = None
    last_status_time: Optional[float] = None

    request: Optional[Union[Coroutine, bytes, ray.ObjectRef]] = None

    model_key: Optional[MODEL_KEY] = None
    session_id: Optional[SESSION_ID] = None
    zlib: Optional[bool] = True
    api_key: Optional[API_KEY] = ""
    callback: Optional[str] = ""
    hotswapping: Optional[bool] = False
    python_version: Optional[str] = ""
    nnsight_version: Optional[str] = ""
    content_length: Optional[int] = 0
    ip_address: Optional[str] = ""
    user_agent: Optional[str] = ""
    id: REQUEST_ID

    def deserialize(self, model: NNsight) -> RequestModel:
        request = self.request

        if isinstance(self.request, ray.ObjectRef):
            request = ray.get(request)

        return RequestModel.deserialize(model, request, self.zlib)

    @classmethod
    def from_request(cls, request: Request) -> Self:
        headers = request.headers

        sent = headers.get("ndif-timestamp", None)

        if sent is not None:
            sent = float(sent)

<<<<<<< HEAD
        request_id = uuid.uuid4() if headers.get("ndif-request_id") is None else headers.get("ndif-request_id")
        
        model_key = headers.get("nnsight-model-key", None)
        
        if model_key is not None:
            model_key = model_key.replace("\"revision\": \"main\"", "\"revision\": null")
=======
        request_id = (
            uuid.uuid4()
            if headers.get("ndif-request_id") is None
            else headers.get("ndif-request_id")
        )
>>>>>>> f1626008

        return BackendRequestModel(
            id=str(request_id),
            request=request.body(),
            model_key=model_key,
            session_id=headers.get("ndif-session_id", None),
            zlib=headers.get("nnsight-zlib", True),
            last_status_time=sent,
            api_key=headers.get("ndif-api-key"),
            callback=headers.get("ndif-callback", ""),
            python_version=headers.get("python-version", ""),
            nnsight_version=headers.get("nnsight-version", ""),
            content_length=int(headers.get("content-length", 0)),
            ip_address=request.client.host if request.client else "",
            user_agent=headers.get("user-agent", ""),
        )

    def create_response(
        self,
        status: ResponseModel.JobStatus,
        logger: logging.Logger,
        description: str = "",
        data: bytes = None,
    ) -> BackendResponseModel:
        """Generates a BackendResponseModel given a change in status to an ongoing request."""

        log_msg = f"{self.id} - {status.name}: {description}"

        logging_level = "info"

        if status == ResponseModel.JobStatus.ERROR:
            logging_level = "exception"
        elif status == ResponseModel.JobStatus.NNSIGHT_ERROR:
            logging_level = "exception"

        response = BackendResponseModel(
            id=str(self.id),
            session_id=str(self.session_id) if self.session_id else None,
            status=status,
            description=description,
            data=data,
            callback=self.callback,
        ).backend_log(
            logger=logger,
            message=log_msg,
            level=logging_level,
        )

        logger.info(
            f"Request status: {status}, Last status: {self.last_status}, Last status time: {self.last_status_time}"
        )

        if status != self.last_status and status != ResponseModel.JobStatus.LOG:
            logger.info(f"Updating last status: {status}")
            self.last_status = status

            response.update_metric(
                self,
            )

        return response<|MERGE_RESOLUTION|>--- conflicted
+++ resolved
@@ -44,7 +44,7 @@
     last_status_time: Optional[float] = None
 
     request: Optional[Union[Coroutine, bytes, ray.ObjectRef]] = None
-
+    
     model_key: Optional[MODEL_KEY] = None
     session_id: Optional[SESSION_ID] = None
     zlib: Optional[bool] = True
@@ -75,20 +75,12 @@
         if sent is not None:
             sent = float(sent)
 
-<<<<<<< HEAD
         request_id = uuid.uuid4() if headers.get("ndif-request_id") is None else headers.get("ndif-request_id")
         
         model_key = headers.get("nnsight-model-key", None)
         
         if model_key is not None:
             model_key = model_key.replace("\"revision\": \"main\"", "\"revision\": null")
-=======
-        request_id = (
-            uuid.uuid4()
-            if headers.get("ndif-request_id") is None
-            else headers.get("ndif-request_id")
-        )
->>>>>>> f1626008
 
         return BackendRequestModel(
             id=str(request_id),

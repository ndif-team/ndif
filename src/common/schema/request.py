--- conflicted
+++ resolved
@@ -44,10 +44,6 @@
 
     model_key: Optional[str] = None
     session_id: Optional[str] = None
-<<<<<<< HEAD
-=======
-    format: str
->>>>>>> 8d03b845
     zlib: Optional[bool] = True
     api_key: Optional[str] = ''
 
@@ -55,10 +51,7 @@
         
     sent: Optional[float] = None
 
-<<<<<<< HEAD
     
-=======
->>>>>>> 8d03b845
 
     def deserialize(self, model: NNsight):
 
@@ -77,29 +70,17 @@
 
         headers = request.headers
         
-<<<<<<< HEAD
         sent = headers.get("ndif-timestamp", None)
-=======
-        sent = headers.get("sent-timestamp", None)
->>>>>>> 8d03b845
         
         if sent is not None:
             sent = float(sent)
 
         return BackendRequestModel(
             id=request.headers.get("ndif-request_id", str(uuid.uuid4())),
-<<<<<<< HEAD
             request=request.body(),
             model_key=headers.get("nnsight-model-key", None),
             session_id=headers.get("ndif-session_id", None),
             zlib=headers.get("nnsight-zlib", True),
-=======
-            graph=request.body(),
-            model_key=headers.get("model_key", None),
-            session_id=headers.get("session_id", None),
-            format=headers.get("format", "json"),
-            zlib=headers.get("zlib", True),
->>>>>>> 8d03b845
             sent=sent,
             api_key=headers.get("ndif-api-key", ''),
         )

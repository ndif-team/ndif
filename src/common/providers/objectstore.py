--- conflicted
+++ resolved
@@ -22,18 +22,9 @@
         super().from_env()
         cls.object_store_service = os.environ.get("OBJECT_STORE_SERVICE", "s3")
         cls.object_store_url = os.environ.get("OBJECT_STORE_URL", None)
-<<<<<<< HEAD
         cls.object_store_bucket = os.environ.get("OBJECT_STORE_BUCKET", "prod-ndif-results")
         cls.object_store_access_key = os.environ.get("OBJECT_STORE_ACCESS_KEY", "minioadmin")
         cls.object_store_secret_key = os.environ.get("OBJECT_STORE_SECRET_KEY", "minioadmin")
-=======
-        cls.object_store_access_key = os.environ.get(
-            "OBJECT_STORE_ACCESS_KEY", "minioadmin"
-        )
-        cls.object_store_secret_key = os.environ.get(
-            "OBJECT_STORE_SECRET_KEY", "minioadmin"
-        )
->>>>>>> f1626008
         cls.object_store_region = os.environ.get("OBJECT_STORE_REGION", "us-east-1")
         cls.object_store_verify = os.environ.get("OBJECT_STORE_VERIFY", False)
 

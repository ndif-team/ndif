--- conflicted
+++ resolved
@@ -5,39 +5,4 @@
   - pip
   - git
   - pip:
-<<<<<<< HEAD
-    - pip
-    - setuptools
-    # API
-    - fastapi-cache2
-    - fastapi==0.108.0
-    - fastapi-socketio
-    - python-socketio==5.13.0
-    - redis
-    #- firebase-admin
-    - psycopg2-binary
-    # Telemetry
-    - asgiref
-    - opentelemetry-api
-    - opentelemetry-sdk
-    - opentelemetry-exporter-otlp
-    - opentelemetry-instrumentation-fastapi
-    - prometheus_client
-    - prometheus-fastapi-instrumentator
-    - python-logging-loki
-    # Http server
-    - uvicorn[standard]==0.24.0
-    - gunicorn
-    - eventlet
-    # Database
-    - boto3
-    # Tasks
-    - ray[serve]==2.50.0
-    - requests
-    - torch
-    - python-slugify
-    - influxdb-client
-    - nnsight
-=======
-    - -r requirements.in
->>>>>>> c8548fde
+    - -r requirements.in
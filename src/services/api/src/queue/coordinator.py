--- conflicted
+++ resolved
@@ -279,8 +279,7 @@
 
                 for _ in range(self.redis_client.llen("status")):
                     id = self.redis_client.brpop("status")[1]
-<<<<<<< HEAD
-                    self.redis_client.lpush(id, status)
+                    self.redis_client.lpush(id, self.status_cache)
 
     @cache_maintainer(clear_time=600)
     @lru_cache(maxsize=1000)
@@ -299,7 +298,4 @@
 
         except Exception as e:
             self.logger.error(f"Error checking if model is dedicated: {e}")
-            return False
-=======
-                    self.redis_client.lpush(id, self.status_cache)
->>>>>>> 5b2ee2c8
+            return False
import asyncio
from datetime import datetime
import os
import pickle
import time
import redis

from ..logging import set_logger
from ..providers.ray import RayProvider
from ..providers.objectstore import ObjectStoreProvider
from ..schema import BackendRequestModel
from .processor import Processor, ProcessorStatus
from .util import patch, controller_handle, submit


class Dispatcher:
    def __init__(self):
        self.redis_client = redis.asyncio.Redis.from_url(os.environ.get("BROKER_URL"))
        self.processors: dict[str, Processor] = {}

        self.error_queue = asyncio.Queue()
        self.eviction_queue = asyncio.Queue()

        self.cached_status = None
        self.last_status_time = 0
        self.status_cache_freq_s = int(
            os.environ.get("COORDINATOR_STATUS_CACHE_FREQ_S", "120")
        )

        self.logger = set_logger("coordinator")

        patch()

        self.connect()

        ObjectStoreProvider.connect()

    def get_state(self) -> dict:
        """Get the state of the dispatcher."""

        return {
            "datetime": datetime.now().isoformat(),
            "processors": [processor.get_state() for processor in self.processors.values()],
            "error_queue": [request.id for request in self.error_queue._queue],
            "eviction_queue": [request.id for request in self.eviction_queue._queue],
            "last_status": time.time() - self.last_status_time,
        }

    @classmethod
    def start(cls):
        dispatcher = cls()
        asyncio.run(dispatcher.dispatch_worker())

    def connect(self):
        self.logger.info(f"Connecting to Ray")

        while not RayProvider.connected():
            try:
                RayProvider.reset()
                RayProvider.connect()

            except Exception as e:
                self.logger.error(f"Error connecting to Ray: {e}")

                time.sleep(1)

        self.logger.info(f"Connected to Ray")

    async def get(self):
        result = await self.redis_client.brpop("queue", timeout=1)

        if result is not None:
            return pickle.loads(result[1])

    def dispatch(self, request: BackendRequestModel):
        """Route a request to the per-model processor, creating it if missing."""

        if request.model_key not in self.processors:
            processor = Processor(
                request.model_key, self.eviction_queue, self.error_queue
            )

            self.processors[request.model_key] = processor

            asyncio.create_task(processor.processor_worker())

        self.processors[request.model_key].enqueue(request)

    def remove(self, model_key: str, message: str):
        self.logger.error(
            f"Removing processor {model_key} with status {self.processors[model_key].status}"
        )
        processor = self.processors.pop(model_key)
        processor.status = ProcessorStatus.CANCELLED
        processor.purge(message)

    def purge(self, message: str):
        for model_key in list(self.processors.keys()):
            self.remove(model_key, message)

    def handle_evictions(self):
        while not self.eviction_queue.empty():
            model_key, reason = self.eviction_queue.get_nowait()

            try:
                self.remove(model_key, reason)
            except:
                self.logger.exception(f"Error handling eviction for `{model_key}`")

    def handle_errors(self):
        if not self.error_queue.empty():
            if not RayProvider.connected():
                self.purge(
                    "Critical server error occurred. Please try again later. Sorry for the inconvenience."
                )

                self.connect()

            while not self.error_queue.empty():
                model_key, error = self.error_queue.get_nowait()
                self.logger.error(f"Error in model {model_key}: {error}")

                if model_key in self.processors:
                    processor = self.processors[model_key]
                    processor.status = ProcessorStatus.READY

    async def dispatch_worker(self):
        """Main asyncio task for monitoring the dispatch queue and routing requests to the appropriate processors."""

        asyncio.create_task(self.status_worker())
<<<<<<< HEAD
        asyncio.create_task(self.state_worker())
        
=======

>>>>>>> c7590249
        while True:
            # Get the next request from the queue.
            request = await self.get()
            if request is not None:
                # Dispatch the request to the appropriate processor.
                self.dispatch(request)

            # Handle any evictions or errors that may have been added by the processors.
            self.handle_evictions()
            self.handle_errors()
<<<<<<< HEAD
            
    async def state_worker(self) -> None:
        """Asyncio task for responding to requests for cluster state
        """
        while True:
            id = (await self.redis_client.brpop("state"))[1]
            await self.redis_client.lpush(id, pickle.dumps(self.get_state()))
=======
>>>>>>> c7590249

    async def status_worker(self) -> None:
        """Asyncio task for responding to requests for cluster status"""
        while True:
            id = (await self.redis_client.brpop("status"))[1]

            if time.time() - self.last_status_time > self.status_cache_freq_s:
                try:
                    handle = controller_handle()

                    self.cached_status = await submit(handle, "status")

                except Exception as e:
                    self.logger.error(f"Error getting status: {e}")

                    continue

                else:
                    self.cached_status = pickle.dumps(self.cached_status)

                    self.last_status_time = time.time()

            await self.redis_client.lpush(id, self.cached_status)<|MERGE_RESOLUTION|>--- conflicted
+++ resolved
@@ -128,12 +128,8 @@
         """Main asyncio task for monitoring the dispatch queue and routing requests to the appropriate processors."""
 
         asyncio.create_task(self.status_worker())
-<<<<<<< HEAD
         asyncio.create_task(self.state_worker())
         
-=======
-
->>>>>>> c7590249
         while True:
             # Get the next request from the queue.
             request = await self.get()
@@ -144,7 +140,6 @@
             # Handle any evictions or errors that may have been added by the processors.
             self.handle_evictions()
             self.handle_errors()
-<<<<<<< HEAD
             
     async def state_worker(self) -> None:
         """Asyncio task for responding to requests for cluster state
@@ -152,8 +147,6 @@
         while True:
             id = (await self.redis_client.brpop("state"))[1]
             await self.redis_client.lpush(id, pickle.dumps(self.get_state()))
-=======
->>>>>>> c7590249
 
     async def status_worker(self) -> None:
         """Asyncio task for responding to requests for cluster status"""

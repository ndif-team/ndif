--- conflicted
+++ resolved
@@ -76,11 +76,8 @@
     WhitelistedModule(name="time", strict=False),
     WhitelistedModule(name="numpy", strict=False),
     WhitelistedModule(name="sympy", strict=False),
-<<<<<<< HEAD
     WhitelistedModule(name="nnterp", strict=False),
-=======
     WhitelistedModule(name="math", strict=False),
->>>>>>> fcb859a9
 ]
 
 # Modules allowed during deserialization

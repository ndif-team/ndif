import gc
import os
import sys
import time
import traceback
import weakref
from concurrent.futures import Future, ThreadPoolExecutor, TimeoutError
from functools import wraps
from typing import Any, Dict, List, Optional

import boto3
import ray
import socketio
import torch
from accelerate import dispatch_model, infer_auto_device_map
from accelerate.utils import get_balanced_memory
from pydantic import BaseModel, ConfigDict
from ray import serve
from torch.amp import autocast
from torch.cuda import (max_memory_allocated, memory_allocated,
                        reset_peak_memory_stats)

from nnsight.modeling.mixins import RemoteableMixin
<<<<<<< HEAD
from nnsight.schema.request import RequestModel

from ....logging import load_logger
=======
from nnsight.schema.request import StreamValueModel
from nnsight.tracing.backends import Backend
from nnsight.tracing.graph import Graph
from nnsight.tracing.protocols import StopProtocol
from nnsight.util import NNsightError
from nnsight.schema.request import RequestModel
from . import protocols

from ....logging import set_logger
>>>>>>> 8d03b845
from ....metrics import (ExecutionTimeMetric, GPUMemMetric,
                         RequestResponseSizeMetric)
from ....schema import (BackendRequestModel, BackendResponseModel,
                        BackendResultModel)
<<<<<<< HEAD
from ...nn.backend import RemoteExecutionBackend
from ...nn.ops import StdoutRedirect
from .util import load_with_cache_deletion_retry

=======
from .util import load_with_cache_deletion_retry
class ExtractionBackend(Backend):

    def __call__(self, graph: Graph):

        try:

            graph.nodes[-1].execute()

            result = BackendResultModel.from_graph(graph)

        except StopProtocol.StopException:

            result = BackendResultModel.from_graph(graph)

        finally:

            graph.nodes.clear()
            graph.stack.clear()

        return result
>>>>>>> 8d03b845
class BaseModelDeployment:

    def __init__(
        self,
        model_key: str,
        cuda_devices:str,
        app: str,
        api_url: str,
        object_store_url: str,
        object_store_access_key: str,
        object_store_secret_key: str,
        execution_timeout: float | None,
        dispatch: bool,
        dtype: str | torch.dtype,
        *args,
        extra_kwargs: Dict[str, Any] = {},
        **kwargs,
    ) -> None:

        super().__init__()
        
        os.environ["CUDA_VISIBLE_DEVICES"] = cuda_devices

        self.api_url = api_url
        self.object_store_url = object_store_url
        self.object_store_access_key = object_store_access_key
        self.object_store_secret_key = object_store_secret_key
        
        self.app = app
        self.model_key = model_key
        self.execution_timeout = execution_timeout
        self.dispatch = dispatch
        self.dtype = dtype
        self.extra_kwargs = extra_kwargs

        # Initialize S3 client (either AWS S3 or compatible service like MinIO)
        self.object_store = boto3.client(
            "s3",
            endpoint_url=f"http://{self.object_store_url}",
            aws_access_key_id=self.object_store_access_key,
            aws_secret_access_key=self.object_store_secret_key,
            # Skip verification for local or custom S3 implementations
            verify=False,
            # Set to path style for compatibility with non-AWS S3 implementations
            config=boto3.session.Config(
                signature_version="s3v4", s3={"addressing_style": "path"}
            ),
        )

        self.sio = socketio.SimpleClient(reconnection_attempts=10)

<<<<<<< HEAD
        self.logger = load_logger(
            service_name=str(self.__class__), logger_name="ray.serve"
        )
=======
        self.logger = set_logger(app)
>>>>>>> 8d03b845

        self.runtime_context = ray.get_runtime_context()

        if isinstance(dtype, str):

            dtype = getattr(torch, dtype)

        torch.set_default_dtype(torch.bfloat16)

        # if self.cache_evictions is not None:
        #     object_refs = [object_ref_from_id(cache_id) for cache_id in self.cache_evictions]
        #     ray_free(object_refs, local_only=True)


        self.model = self.load_from_disk()

        if dispatch:
            self.model._module.requires_grad_(False)

        torch.cuda.empty_cache()

        self.request: BackendRequestModel
        
        self.thread_pool = ThreadPoolExecutor(max_workers=1)
<<<<<<< HEAD
=======
        
        protocols.LogProtocol.set(lambda *args: self.log(*args))

        RemoteContext.set(self.stream_send, self.stream_receive)
>>>>>>> 8d03b845

    def load_from_disk(self):
        
        start = time.time()

        self.logger.info(f"Loading model from disk for model key {self.model_key}...")
        
        model = load_with_cache_deletion_retry(
            lambda: RemoteableMixin.from_model_key(
                self.model_key,
                device_map="auto",
                dispatch=self.dispatch,
                torch_dtype=self.dtype,
                **self.extra_kwargs,
            )
        )

        
        self.logger.info(f"Model loaded from disk in {time.time() - start} seconds on device: {model.device}")
        
        return model
    
    def to_cache(self):
        
        self.model.cpu()

    def from_cache(self, cuda_devices:str, app:str):
        
        os.environ["CUDA_VISIBLE_DEVICES"] = cuda_devices
        
        self.app = app
        
        start = time.time()
        
        self.logger.info(f"Loading model from cache for model key {self.model_key}...")
        
        # Automatically compute balanced memory allocation
        max_memory = get_balanced_memory(self.model._module)

        # Infer an optimal device map based on the computed memory allocation
        device_map = infer_auto_device_map(self.model._module, max_memory=max_memory)

        # Dispatch the model according to the inferred device map
        self.model._module = dispatch_model(self.model._module, device_map=device_map)
        
        self.logger.info(f"Model loaded from cache in {time.time() - start} seconds on device: {self.model.device}")


    def __call__(self, request: BackendRequestModel) -> None:
        """Executes the model service pipeline:

        1.) Pre-processing
        2.) Execution
        3.) Post-processing
        4.) Cleanup

        Args:
            request (BackendRequestModel): Request.
        """

        self.request = weakref.proxy(request)

        try:

            result = None

            inputs = self.pre()

            #TODO abstract out for distributed execution
            result = self.thread_pool.submit(self.execute, inputs)

            if isinstance(result, Future):
                result = result.result(timeout=self.execution_timeout)

            self.post(result)

        except TimeoutError as e:

            exception = Exception(
                f"Job took longer than timeout: {self.execution_timeout} seconds"
            )

            self.exception(exception)

        except Exception as e:

            self.exception(e)

        finally:

            del request
            del result

            self.cleanup()

    # Ray checks this method and restarts replica if it raises an exception
    def check_health(self):
        pass

    ### ABSTRACT METHODS #################################

    def pre(self) -> RequestModel:
        """Logic to execute before execution."""
        request = self.request.deserialize(self.model)

        self.respond(
            status=BackendResponseModel.JobStatus.RUNNING,
            description="Your job has started running.",
        )

        return request

    def execute(self, request: RequestModel) -> Any:
        """Execute request.

        Args:
            request (BackendRequestModel): Request.

        Returns:
            Any: Result.
        """
        
        with autocast(device_type="cuda", dtype=torch.get_default_dtype()):

            # For tracking peak GPU usage
            if torch.cuda.is_available():
                reset_peak_memory_stats()
                model_memory = memory_allocated()

            execution_time = time.time()

            # Execute object.
<<<<<<< HEAD
            with StdoutRedirect(self.log):
                result = RemoteExecutionBackend(request.interventions)(request.tracer)
=======
            result = ExtractionBackend()(graph)
>>>>>>> 8d03b845

            execution_time = time.time() - execution_time

            # Compute GPU memory usage
            if torch.cuda.is_available():
                gpu_mem = max_memory_allocated() - model_memory
            else:
                gpu_mem = 0

        return result, gpu_mem, execution_time

    def post(self, result: Any) -> None:
        """Logic to execute after execution with result from `.execute`.

        Args:
            request (BackendRequestModel): Request.
            result (Any): Result.
        """

        saves = result[0]
        gpu_mem: int = result[1]
        execution_time_s: float = result[2]

        result = BackendResultModel(
            id=self.request.id,
            **saves,
        ).save(self.object_store)

        self.respond(
            status=BackendResponseModel.JobStatus.COMPLETED,
            description="Your job has been completed.",
        )

        RequestResponseSizeMetric.update(self.request, result.size)
        GPUMemMetric.update(self.request, gpu_mem)
        ExecutionTimeMetric.update(self.request, execution_time_s)

    def exception(self, exception: Exception) -> None:
        """Handles exceptions that occur during model execution.

        This method processes different types of exceptions and sends appropriate error responses
        back to the client. For NNsight-specific errors, it includes detailed traceback information.
        For other errors, it includes the full exception traceback and message.

        Args:
            exception (Exception): The exception that was raised during __call__.
        """
        # if isinstance(exception, NNsightError):
        #     # Remove traceback limit to get full stack trace
        #     sys.tracebacklimit = None
        #     self.respond(
        #         status=BackendResponseModel.JobStatus.NNSIGHT_ERROR,
        #         description=f"An error has occured during the execution of the intervention graph.\n{exception.traceback_content}",
        #         data={
        #             "err_message": exception.message,
        #             "node_id": exception.node_id,
        #             "traceback": exception.traceback_content,
        #         },
        #     )
        # For non-NNsight errors, include full traceback
        description = traceback.format_exc()
        self.respond(
            status=BackendResponseModel.JobStatus.ERROR,
            description=f"{description}\n{str(exception)}",
        )

        # Special handling for CUDA device-side assertion errors
        if "device-side assert triggered" in str(exception):
            self.restart()

    def restart(self):
        """Restarts the Ray serve deployment in response to critical errors.

        This is typically called when encountering CUDA device-side assertion errors
        or other critical failures that require a fresh replica state.
        """
        serve.get_app_handle(self.app).restart.remote()

    def cleanup(self):
        """Performs cleanup operations after request processing.

        This method:
        1. Disconnects from socketio if connected
        2. Zeros out model gradients
        3. Forces garbage collection
        4. Clears CUDA cache

        This cleanup is important for preventing memory leaks and ensuring
        the replica is ready for the next request.
        """
        if self.sio.connected:
            self.sio.disconnect()

        self.model._model.zero_grad()
        gc.collect()
        torch.cuda.empty_cache()

    def log(self, *data):
        """Logs data during model execution.

        This method is used to send log messages back to the client through
        the websocket connection. It joins all provided data into a single string
        and sends it as a LOG status response.

        Args:
            *data: Variable number of arguments to be converted to strings and logged.
        """
        description = "".join([str(_data) for _data in data])
        self.respond(status=BackendResponseModel.JobStatus.LOG, description=description)

    def stream_send(self, data: Any):
        """Sends streaming data back to the client.

        This method is used to send intermediate results or progress updates
        during model execution. It wraps the data in a STREAM status response.

        Args:
            data (Any): The data to stream back to the client.
        """
        self.respond(status=BackendResponseModel.JobStatus.STREAM, data=data)

    def stream_receive(self, *args):
        """Receives streaming data from the client.

        This method establishes a websocket connection if needed and waits
        for data from the client. It has a 5-second timeout for receiving data.

        Returns:
            The deserialized data received from the client.
        """
        self.stream_connect()
        return StreamValueModel.deserialize(self.sio.receive(5)[1], "json", True)

    def stream_connect(self):
        """Establishes a websocket connection if one doesn't exist.

        This method ensures that there is an active websocket connection
        before attempting to send or receive data. It:
        1. Checks if a connection exists
        2. If not, creates a new connection with appropriate parameters
        3. Adds a small delay to ensure the connection is fully established

        The connection is established with:
        - WebSocket transport only (no polling fallback)
        - 10-second timeout for connection establishment
        - Job ID included in the connection URL for proper routing of receiving stream data from the user.
        """
        if self.sio.client is None or not self.sio.connected:
            try:
                self.sio.connected = False
                self.sio.connect(
                    f"{self.api_url}?job_id={self.request.id}",
                    socketio_path="/ws/socket.io",
                    transports=["websocket"],
                    wait_timeout=10,
                )
                # Wait for connection to be fully established
                time.sleep(0.1)  # Small delay to ensure connection is ready
            except Exception as e:
                print(f"Error connecting to socketio: {e}")
                time.sleep(1)
                self.stream_connect()

    def respond(self, **kwargs) -> None:
        """Sends a response back to the client.

        This method handles sending responses through either websocket
        or object store, depending on whether a session_id exists.

        If session_id exists:
        1. Establishes websocket connection if needed
        2. Sends response through websocket

        If no session_id:
        1. Saves response to object store

        Args:
            **kwargs: Arguments to be passed to create_response, including:
                - status: The job status
                - description: Human-readable status description
                - data: Optional additional data
        """
        if self.request.session_id is not None:
            self.stream_connect()

        self.request.create_response(**kwargs, logger=self.logger).respond(
            self.sio, self.object_store
        )


class BaseModelDeploymentArgs(BaseModel):

    model_config = ConfigDict(arbitrary_types_allowed=True)

    model_key: str
    node_name: str

    api_url: str
    object_store_url: str
    object_store_access_key: str
    object_store_secret_key: str

    cached: bool = False

    execution_timeout: float | None = None
    device_map: str | None = "auto"
    dispatch: bool = True
    dtype: str | torch.dtype = "bfloat16"<|MERGE_RESOLUTION|>--- conflicted
+++ resolved
@@ -1,11 +1,9 @@
 import gc
 import os
-import sys
 import time
 import traceback
 import weakref
 from concurrent.futures import Future, ThreadPoolExecutor, TimeoutError
-from functools import wraps
 from typing import Any, Dict, List, Optional
 
 import boto3
@@ -21,59 +19,24 @@
                         reset_peak_memory_stats)
 
 from nnsight.modeling.mixins import RemoteableMixin
-<<<<<<< HEAD
 from nnsight.schema.request import RequestModel
 
-from ....logging import load_logger
-=======
-from nnsight.schema.request import StreamValueModel
-from nnsight.tracing.backends import Backend
-from nnsight.tracing.graph import Graph
-from nnsight.tracing.protocols import StopProtocol
-from nnsight.util import NNsightError
-from nnsight.schema.request import RequestModel
-from . import protocols
-
 from ....logging import set_logger
->>>>>>> 8d03b845
 from ....metrics import (ExecutionTimeMetric, GPUMemMetric,
                          RequestResponseSizeMetric)
 from ....schema import (BackendRequestModel, BackendResponseModel,
                         BackendResultModel)
-<<<<<<< HEAD
 from ...nn.backend import RemoteExecutionBackend
 from ...nn.ops import StdoutRedirect
 from .util import load_with_cache_deletion_retry
 
-=======
-from .util import load_with_cache_deletion_retry
-class ExtractionBackend(Backend):
-
-    def __call__(self, graph: Graph):
-
-        try:
-
-            graph.nodes[-1].execute()
-
-            result = BackendResultModel.from_graph(graph)
-
-        except StopProtocol.StopException:
-
-            result = BackendResultModel.from_graph(graph)
-
-        finally:
-
-            graph.nodes.clear()
-            graph.stack.clear()
-
-        return result
->>>>>>> 8d03b845
+
 class BaseModelDeployment:
 
     def __init__(
         self,
         model_key: str,
-        cuda_devices:str,
+        cuda_devices: str,
         app: str,
         api_url: str,
         object_store_url: str,
@@ -88,14 +51,14 @@
     ) -> None:
 
         super().__init__()
-        
+
         os.environ["CUDA_VISIBLE_DEVICES"] = cuda_devices
 
         self.api_url = api_url
         self.object_store_url = object_store_url
         self.object_store_access_key = object_store_access_key
         self.object_store_secret_key = object_store_secret_key
-        
+
         self.app = app
         self.model_key = model_key
         self.execution_timeout = execution_timeout
@@ -119,13 +82,7 @@
 
         self.sio = socketio.SimpleClient(reconnection_attempts=10)
 
-<<<<<<< HEAD
-        self.logger = load_logger(
-            service_name=str(self.__class__), logger_name="ray.serve"
-        )
-=======
         self.logger = set_logger(app)
->>>>>>> 8d03b845
 
         self.runtime_context = ray.get_runtime_context()
 
@@ -139,7 +96,6 @@
         #     object_refs = [object_ref_from_id(cache_id) for cache_id in self.cache_evictions]
         #     ray_free(object_refs, local_only=True)
 
-
         self.model = self.load_from_disk()
 
         if dispatch:
@@ -148,22 +104,15 @@
         torch.cuda.empty_cache()
 
         self.request: BackendRequestModel
-        
+
         self.thread_pool = ThreadPoolExecutor(max_workers=1)
-<<<<<<< HEAD
-=======
-        
-        protocols.LogProtocol.set(lambda *args: self.log(*args))
-
-        RemoteContext.set(self.stream_send, self.stream_receive)
->>>>>>> 8d03b845
 
     def load_from_disk(self):
-        
+
         start = time.time()
 
         self.logger.info(f"Loading model from disk for model key {self.model_key}...")
-        
+
         model = load_with_cache_deletion_retry(
             lambda: RemoteableMixin.from_model_key(
                 self.model_key,
@@ -174,25 +123,53 @@
             )
         )
 
-        
-        self.logger.info(f"Model loaded from disk in {time.time() - start} seconds on device: {model.device}")
-        
+        self.logger.info(
+            f"Model loaded from disk in {time.time() - start} seconds on device: {model.device}"
+        )
+
         return model
-    
+
     def to_cache(self):
-        
+
         self.model.cpu()
 
-    def from_cache(self, cuda_devices:str, app:str):
-        
+    def from_cache(self, cuda_devices: str, app: str):
+
         os.environ["CUDA_VISIBLE_DEVICES"] = cuda_devices
-        
+
         self.app = app
-        
+
         start = time.time()
-        
+        model = load_with_cache_deletion_retry(
+            lambda: RemoteableMixin.from_model_key(
+                self.model_key,
+                device_map="auto",
+                dispatch=self.dispatch,
+                torch_dtype=self.dtype,
+                **self.extra_kwargs,
+            )
+        )
+
+        self.logger.info(
+            f"Model loaded from disk in {time.time() - start} seconds on device: {model.device}"
+        )
+
+        return model
+
+    def to_cache(self):
+
+        self.model.cpu()
+
+    def from_cache(self, cuda_devices: str, app: str):
+
+        os.environ["CUDA_VISIBLE_DEVICES"] = cuda_devices
+
+        self.app = app
+
+        start = time.time()
+
         self.logger.info(f"Loading model from cache for model key {self.model_key}...")
-        
+
         # Automatically compute balanced memory allocation
         max_memory = get_balanced_memory(self.model._module)
 
@@ -200,10 +177,12 @@
         device_map = infer_auto_device_map(self.model._module, max_memory=max_memory)
 
         # Dispatch the model according to the inferred device map
+
         self.model._module = dispatch_model(self.model._module, device_map=device_map)
-        
-        self.logger.info(f"Model loaded from cache in {time.time() - start} seconds on device: {self.model.device}")
-
+
+        self.logger.info(
+            f"Model loaded from cache in {time.time() - start} seconds on device: {self.model.device}"
+        )
 
     def __call__(self, request: BackendRequestModel) -> None:
         """Executes the model service pipeline:
@@ -225,7 +204,7 @@
 
             inputs = self.pre()
 
-            #TODO abstract out for distributed execution
+            # TODO abstract out for distributed execution
             result = self.thread_pool.submit(self.execute, inputs)
 
             if isinstance(result, Future):
@@ -278,10 +257,9 @@
         Returns:
             Any: Result.
         """
-        
+
         with autocast(device_type="cuda", dtype=torch.get_default_dtype()):
 
-            # For tracking peak GPU usage
             if torch.cuda.is_available():
                 reset_peak_memory_stats()
                 model_memory = memory_allocated()
@@ -289,12 +267,8 @@
             execution_time = time.time()
 
             # Execute object.
-<<<<<<< HEAD
             with StdoutRedirect(self.log):
                 result = RemoteExecutionBackend(request.interventions)(request.tracer)
-=======
-            result = ExtractionBackend()(graph)
->>>>>>> 8d03b845
 
             execution_time = time.time() - execution_time
 

import time
import logging
from datetime import datetime, timezone
from enum import Enum
from typing import Any, Dict
import ray

from ... import MODEL_KEY
<<<<<<< HEAD
import ray
=======

logger = logging.getLogger("ndif")
>>>>>>> a57dbb40

class DeploymentLevel(Enum):

    HOT = "hot"
    WARM = "warm"
    COLD = "cold"


class Deployment:

    def __init__(
        self,
        model_key: MODEL_KEY,
        deployment_level: DeploymentLevel,
        gpus_required: int,
        size_bytes: int,
        dedicated: bool = False,
    ):

        self.model_key = model_key
        self.deployment_level = deployment_level
        self.gpus_required = gpus_required
        self.size_bytes = size_bytes
        self.dedicated = dedicated

        self.deployed = time.time()

    def get_state(self) -> Dict[str, Any]:
        """Get the state of the deployment."""

        return {
            "model_key": self.model_key,
            "deployment_level": self.deployment_level.value,
            "gpus_required": self.gpus_required,
            "size_bytes": self.size_bytes,
            "dedicated": self.dedicated,
            "deployed": self.deployed,
        }


    def end_time(self, minimim_deployment_time_seconds: int) -> datetime:

        return datetime.fromtimestamp(
            self.deployed + minimim_deployment_time_seconds, tz=timezone.utc
        )

    def remove_from_cache(self):

        try:
            actor = ray.get_actor(f"ModelActor:{self.model_key}")
            ray.kill(actor)
        except Exception:
            logger.error(f"Error removing actor {self.model_key} from cache")
            pass<|MERGE_RESOLUTION|>--- conflicted
+++ resolved
@@ -6,12 +6,8 @@
 import ray
 
 from ... import MODEL_KEY
-<<<<<<< HEAD
-import ray
-=======
 
 logger = logging.getLogger("ndif")
->>>>>>> a57dbb40
 
 class DeploymentLevel(Enum):
 

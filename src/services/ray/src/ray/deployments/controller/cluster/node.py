--- conflicted
+++ resolved
@@ -97,10 +97,7 @@
             deployment_level=DeploymentLevel.HOT,
             gpus_required=candidate.gpus_required,
             size_bytes=size_bytes,
-<<<<<<< HEAD
-=======
             dedicated=dedicated,
->>>>>>> 8d03b845
         )
 
         self.resources.available_gpus -= candidate.gpus_required
@@ -155,11 +152,7 @@
         for deployment in deployments:
             
 
-<<<<<<< HEAD
-            if deployment.deployment_level == DeploymentLevel.DEDICATED:
-=======
             if deployment.dedicated:
->>>>>>> 8d03b845
 
                 continue
 

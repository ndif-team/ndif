import asyncio
import logging
import re
from datetime import datetime, timedelta, timezone
from typing import Any, Dict, List, Optional

import ray
from google.oauth2 import service_account
from googleapiclient.discovery import build
from ray.serve.handle import DeploymentHandle

<<<<<<< HEAD
logger = logging.getLogger(__name__)

=======
logger = logging.getLogger("ndif")
>>>>>>> 8d03b845

@ray.remote(num_cpus=1)
class SchedulingActor:
    """
    Ray Actor that monitors a Google Calendar for scheduling model deployments.

    This actor periodically checks a Google Calendar for events that specify
    model deployment changes and communicates these to a SchedulingControllerDeployment.
    """

    def __init__(
        self,
        google_credentials_path: str,
        google_calendar_id: str,
        check_interval_s: float,
        controller_handle: DeploymentHandle,
    ):
        """
        Initialize the SchedulingActor.

        Args:
            google_credentials_path: Path to the Google API service account credentials file
            google_calendar_id: ID of the Google Calendar to monitor
            check_interval_s: Time in seconds between calendar checks
            controller_handle: Handle to the SchedulingControllerDeployment
        """
        self.google_credentials_path = google_credentials_path
        self.google_calendar_id = google_calendar_id
        self.check_interval_s = check_interval_s
        self.controller_handle = controller_handle
<<<<<<< HEAD

        # Store the hash of previous model keys to detect changes
        self.previous_model_keys_hash = hash("")

=======

        # Store the hash of previous model keys to detect changes
        self.previous_model_keys_hash = hash("")

>>>>>>> 8d03b845
        # Google API authorization scopes
        scopes = ["https://www.googleapis.com/auth/calendar.readonly"]

        # Create credentials from the service account file
        credentials = service_account.Credentials.from_service_account_file(
            self.google_credentials_path, scopes=scopes
        )

        # Build the Google Calendar API service
        self.service = build("calendar", "v3", credentials=credentials)

    async def start(self):
        """
        Start the scheduling loop.

        This method continuously checks the calendar for changes at the
        specified interval.
        """

<<<<<<< HEAD
        print("Starting scheduler...")
=======
        logger.info("Starting scheduler...")
>>>>>>> 8d03b845

        while True:

            try:
                self.check_calendar()
            except Exception as e:
                import traceback

<<<<<<< HEAD
                print(f"Error in check_calendar: {e}")
=======
                logger.error(f"Error in check_calendar: {e}")
>>>>>>> 8d03b845
                traceback.print_exc()

            # Wait for the next check interval
            await asyncio.sleep(self.check_interval_s)

    def sanitize(self, description: str) -> str:
        """
        Sanitize event description by removing HTML tags and newlines.

        Args:
            description: Raw event description string

        Returns:
            str: Cleaned description string
        """
        description = description.replace("\n", "")
        CLEANR = re.compile("<.*?>")
        description = re.sub(CLEANR, "", description)
        return description

    def check_calendar(self):
        """
        Check the Google Calendar for events and process any changes.

        This method fetches the current and upcoming events from the calendar,
        detects changes, and informs the controller if needed.
        """

        # Calculate time boundaries for events (now to 1 second in the future)
        now = datetime.now(timezone.utc)
        future = now + timedelta(seconds=1)

        # Fetch events from the calendar
        events_result = (
            self.service.events()
            .list(
                calendarId=self.google_calendar_id,
                timeMin=now.strftime("%Y-%m-%dT%H:%M:%S.%fZ"),
                timeMax=future.strftime("%Y-%m-%dT%H:%M:%S.%fZ"),
                singleEvents=True,
                orderBy="startTime",
                timeZone="UTC",
            )
            .execute()
        )

        events = events_result.get("items", [])

        model_keys = sorted([self.sanitize(event["description"]) for event in events])

        # Generate a hash of the model keys to check for changes
        current_hash = hash("".join(model_keys))

        # Only update if the model keys have changed
        if current_hash != self.previous_model_keys_hash:
<<<<<<< HEAD
            print(
=======
            logger.info(
>>>>>>> 8d03b845
                "Change in model deployment state. Sending deployment request to Controller..."
            )
            # Update the stored hash
            self.previous_model_keys_hash = current_hash
            # Update the controller with new model keys
            self.controller_handle.deploy.remote(model_keys, dedicated=True)

    async def get_schedule(self):
        """
        Get scheduled events for the next week.

        Returns:
            Dict[str, Dict]: A dictionary mapping model_keys to their schedule information
                           containing start_time and end_time
        """
        # Calculate time boundaries for events (now to 1 week in the future)
        now = datetime.now(timezone.utc)
        future = now + timedelta(weeks=1)

        # Fetch events from the calendar
        events_result = (
            self.service.events()
            .list(
                calendarId=self.google_calendar_id,
                timeMin=now.strftime("%Y-%m-%dT%H:%M:%S.%fZ"),
                timeMax=future.strftime("%Y-%m-%dT%H:%M:%S.%fZ"),
                singleEvents=True,
                orderBy="startTime",
                timeZone="UTC",
            )
            .execute()
        )

        events = events_result.get("items", [])
        schedule = {}

        for event in events:
            # Sanitize the description (model key) using existing sanitize function
            model_key = self.sanitize(event["description"])

            # Handle both all-day events and events with specific times
            if "dateTime" in event["start"]:
                # Event with specific time
                start_time = datetime.fromisoformat(
                    event["start"]["dateTime"].replace("Z", "+00:00")
                )
                end_time = datetime.fromisoformat(
                    event["end"]["dateTime"].replace("Z", "+00:00")
                )
            else:
                # All-day event
                start_time = datetime.fromisoformat(event["start"]["date"])
                end_time = datetime.fromisoformat(event["end"]["date"])
                # Set times to start and end of day
                start_time = start_time.replace(
                    hour=0, minute=0, second=0, tzinfo=timezone.utc
                )
                # For all-day events, Google Calendar returns the next day as the end date
                # So we need to subtract one day to get the actual end time
                end_time = (end_time - timedelta(days=1)).replace(
                    hour=23, minute=59, second=59, tzinfo=timezone.utc
                )

            # Get the event title
            event_title = event.get("summary", model_key)

            schedule[model_key] = {
                "start_time": start_time,
                "end_time": end_time,
                "title": event_title,
            }
        return schedule<|MERGE_RESOLUTION|>--- conflicted
+++ resolved
@@ -9,12 +9,7 @@
 from googleapiclient.discovery import build
 from ray.serve.handle import DeploymentHandle
 
-<<<<<<< HEAD
-logger = logging.getLogger(__name__)
-
-=======
 logger = logging.getLogger("ndif")
->>>>>>> 8d03b845
 
 @ray.remote(num_cpus=1)
 class SchedulingActor:
@@ -45,17 +40,10 @@
         self.google_calendar_id = google_calendar_id
         self.check_interval_s = check_interval_s
         self.controller_handle = controller_handle
-<<<<<<< HEAD
 
         # Store the hash of previous model keys to detect changes
         self.previous_model_keys_hash = hash("")
 
-=======
-
-        # Store the hash of previous model keys to detect changes
-        self.previous_model_keys_hash = hash("")
-
->>>>>>> 8d03b845
         # Google API authorization scopes
         scopes = ["https://www.googleapis.com/auth/calendar.readonly"]
 
@@ -75,11 +63,7 @@
         specified interval.
         """
 
-<<<<<<< HEAD
-        print("Starting scheduler...")
-=======
         logger.info("Starting scheduler...")
->>>>>>> 8d03b845
 
         while True:
 
@@ -88,11 +72,7 @@
             except Exception as e:
                 import traceback
 
-<<<<<<< HEAD
-                print(f"Error in check_calendar: {e}")
-=======
                 logger.error(f"Error in check_calendar: {e}")
->>>>>>> 8d03b845
                 traceback.print_exc()
 
             # Wait for the next check interval
@@ -148,11 +128,7 @@
 
         # Only update if the model keys have changed
         if current_hash != self.previous_model_keys_hash:
-<<<<<<< HEAD
-            print(
-=======
             logger.info(
->>>>>>> 8d03b845
                 "Change in model deployment state. Sending deployment request to Controller..."
             )
             # Update the stored hash

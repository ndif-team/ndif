--- conflicted
+++ resolved
@@ -1,11 +1,7 @@
 import logging
 from typing import Optional, Dict, Any, List
 
-<<<<<<< HEAD
 logger = logging.getLogger("ndif")
-=======
-logger = logging.getLogger("Queue")
->>>>>>> 36cc3e15
 
 """Mixins for coordination classes."""
 

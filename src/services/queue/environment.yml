channels:
  - conda-forge
dependencies:
  - python=3.12
  - pip
  - git
  - pip:
    - pip
    - setuptools
    # API
    - fastapi-cache2
    - fastapi==0.108.0
    - fastapi-socketio
    - python-socketio
    - redis
    - psycopg2-binary
    - httpx
    # Telemetry
    - asgiref
    - opentelemetry-api
    - opentelemetry-sdk
    - opentelemetry-exporter-otlp
    - opentelemetry-instrumentation-fastapi
    - prometheus_client
    - prometheus-fastapi-instrumentator
    - python-logging-loki
    # Http server
    - uvicorn[standard]==0.24.0
    - gunicorn
    - eventlet
    # Database
    - boto3
    # Tasks
    - ray[serve]==2.47.0
    - requests
    - torch
    - python-slugify
    - influxdb-client
<<<<<<< HEAD
    - nnsight>=0.5.0
=======
    - nnsight
>>>>>>> 39af1e01
<|MERGE_RESOLUTION|>--- conflicted
+++ resolved
@@ -36,8 +36,4 @@
     - torch
     - python-slugify
     - influxdb-client
-<<<<<<< HEAD
-    - nnsight>=0.5.0
-=======
-    - nnsight
->>>>>>> 39af1e01
+    - nnsight
--- conflicted
+++ resolved
@@ -10,26 +10,16 @@
 from pydantic import BaseModel
 from ray import serve
 from ray.serve import Application
-<<<<<<< HEAD
+from torch.amp import autocast
 from torch.cuda import memory_allocated, max_memory_allocated, reset_peak_memory_stats
-=======
->>>>>>> afb5b622
-from torch.amp import autocast
-from torch.cuda import max_memory_allocated, reset_peak_memory_stats
 from transformers import PreTrainedModel
 
 from nnsight.models.mixins import RemoteableMixin
 from nnsight.schema.Response import ResponseModel
 
-<<<<<<< HEAD
-from ...schema import BackendRequestModel, BackendResponseModel, BackendResultModel
-
-from ..util import set_cuda_env_var, update_nnsight_print_function
-=======
->>>>>>> afb5b622
 from ...logging import load_logger
 from ...metrics import NDIFGauge
-from ...schema.Response import ResponseModel, ResultModel
+from ...schema import BackendRequestModel, BackendResponseModel, BackendResultModel
 from ..util import set_cuda_env_var, update_nnsight_print_function
 
 
@@ -86,26 +76,16 @@
         self.running = False
         self.gauge = NDIFGauge(service="ray")
 
-<<<<<<< HEAD
-    def __call__(self, request: BackendRequestModel):
-=======
     @ray.method(concurrency_group="compute")
-    async def __call__(self, request: RequestModel):
->>>>>>> afb5b622
+    async def __call__(self, request: BackendRequestModel):
 
         # Send RUNNING response.
         request.create_response(
             status=ResponseModel.JobStatus.RUNNING,
             description="Your job has started running.",
-<<<<<<< HEAD
             logger=self.logger,
             gauge=self.gauge,
         ).respond(self.api_url, self.object_store)
-=======
-        ).log(self.logger).update_gauge(self.gauge, request).respond(
-            self.api_url, self.object_store
-        )
->>>>>>> afb5b622
 
         local_result = None
 
@@ -147,33 +127,19 @@
             request.create_response(
                 status=ResponseModel.JobStatus.COMPLETED,
                 description="Your job has been completed.",
-<<<<<<< HEAD
                 logger=self.logger,
                 gauge=self.gauge,
                 gpu_mem=gpu_mem,
             ).respond(self.api_url, self.object_store)
-=======
-            ).log(self.logger).update_gauge(
-                self.gauge, request, gpu_mem
-            ).respond(
-                self.api_url, self.object_store
-            )
->>>>>>> afb5b622
 
         except Exception as exception:
 
             request.create_response(
                 status=ResponseModel.JobStatus.ERROR,
                 description=str(exception),
-<<<<<<< HEAD
                 logger=self.logger,
                 gauge=self.gauge,
             ).respond(self.api_url, self.object_store)
-=======
-            ).log(self.logger).update_gauge(self.gauge, request).respond(
-                self.api_url, self.object_store
-            )
->>>>>>> afb5b622
 
         del request
         del local_result

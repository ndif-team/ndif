--- conflicted
+++ resolved
@@ -12,12 +12,4 @@
     # Telemetry
     - python-logging-loki
     # Database
-<<<<<<< HEAD
-<<<<<<< HEAD
-    - minio
-=======
-    - minio
->>>>>>> dev
-=======
-    - minio
->>>>>>> c0fe7632
+    - minio
--- conflicted
+++ resolved
@@ -287,13 +287,8 @@
         try:
             response[key] = await asyncio.wait_for(value["status"], timeout=4)
         except:
-<<<<<<< HEAD
-            # If status retrieval fails, leave the original value
-            pass
-=======
             
             del response[key]
->>>>>>> f10cf8b3
 
     return response
 

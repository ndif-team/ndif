channels:
  - conda-forge
dependencies:
  - python=3.10
  - pip
  - git
  - pip:
    - pip
    - setuptools
    # API
    - fastapi-cache2
    - fastapi==0.108.0
    - fastapi-socketio
    - python-socketio
    - redis
    - firebase-admin
    # Telemetry
    - asgiref
    - opentelemetry-api
    - opentelemetry-sdk
    - opentelemetry-exporter-otlp
    - opentelemetry-instrumentation-fastapi
    - prometheus_client
    - prometheus-fastapi-instrumentator
    - python-logging-loki
    # Http server
    - uvicorn[standard]==0.24.0
    - gunicorn
    - eventlet
    # Database
    - minio
    # Tasks
    - ray[serve]
    - requests
    - torch
    - python-slugify
<<<<<<< HEAD
    - git+https://github.com/ndif-team/nnsight@dev
=======
    - git+https://github.com/ndif-team/nnsight@0.4
>>>>>>> dee43ece
<|MERGE_RESOLUTION|>--- conflicted
+++ resolved
@@ -34,8 +34,4 @@
     - requests
     - torch
     - python-slugify
-<<<<<<< HEAD
-    - git+https://github.com/ndif-team/nnsight@dev
-=======
-    - git+https://github.com/ndif-team/nnsight@0.4
->>>>>>> dee43ece
+    - git+https://github.com/ndif-team/nnsight@dev